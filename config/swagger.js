--- conflicted
+++ resolved
@@ -68,11 +68,9 @@
             },
         ],
     },
-<<<<<<< HEAD
-    apis: ['./routes/*.js'],
-=======
+
     apis: ['controllers/*.js', 'routes/*.js'],
->>>>>>> 8d5e3202
+
 };
 
 const swaggerSpec = swaggerJSDoc(options);
